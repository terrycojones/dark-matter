#!/usr/bin/env python

import sys
import argparse
from math import log10
import multiprocessing

from dark.aligners import edlibAlign, mafft, needle
from dark.dna import compareDNAReads, matchToString, AMBIGUOUS
from dark.reads import Reads, addFASTACommandLineOptions, parseFASTACommandLineOptions
from dark.utils import parseRangeExpression

MAFFT_DEFAULT_ARGS = "--globalpair --maxiterate 1000 --preservecase"
MAFFT_ALGORITHMS_URL = (
    "https://mafft.cbrc.jp/alignment/software/algorithms/algorithms.html"
)
NEEDLE_DEFAULT_ARGS = "auto"


parser = argparse.ArgumentParser(
    formatter_class=argparse.ArgumentDefaultsHelpFormatter,
    description="Compare two sequences.",
)

parser.add_argument(
    "--index1",
    type=int,
    default=1,
    help="The (1-based) index in the input of the first sequence.",
)

parser.add_argument(
    "--index2",
    type=int,
    default=2,
    help="The (1-based) index in the input of the second sequence.",
)

parser.add_argument(
    "--align",
    action="store_true",
    help=(
        "If given, use mafft (the default) or needle (according to the "
        "algorithm selected by --aligner) to align the two sequences."
    ),
)

parser.add_argument(
    "--aligner",
    default="mafft",
    choices=("edlib", "mafft", "needle"),
    help="The alignment algorithm to use.",
)

parser.add_argument(
    "--alignerOptions",
    help=(
        "Optional arguments to pass to the alignment algorithm. If the "
        'aligner is mafft, the default options are %r. If needle, "%s". '
        "Do not try to set the number of threads here - use the --threads "
        "argument instead. If you are using mafft, see %s for some possible "
        "option combinations."
        % (MAFFT_DEFAULT_ARGS, NEEDLE_DEFAULT_ARGS, MAFFT_ALGORITHMS_URL)
    ),
)

parser.add_argument(
    "--threads",
    type=int,
    default=multiprocessing.cpu_count(),
    help=(
        "The number of threads to use when running the aligner (if --align "
        "is used and the alignment algorithm can make use of multiple "
        "threads (mafft can, needle cannot))."
    ),
)

parser.add_argument(
    "--alignmentFile", help="The file to save the alignment to (implies --align)."
)

parser.add_argument(
    "--strict",
    action="store_true",
    help="If given, do not allow ambiguous nucleotide symbols to match.",
)

parser.add_argument(
    "--quiet",
    dest="verbose",
    action="store_false",
    help=("Do not print information about aligning, or falling back to " "stretcher."),
)

parser.add_argument(
    "--noGapLocations",
    dest="includeGapLocations",
    action="store_false",
    help="Do not indicate the (1-based) locations of sequence gaps.",
)

parser.add_argument(
    "--noNoCoverageLocations",
    dest="includeCoverageLocations",
    action="store_false",
    help="Do not indicate the (1-based) locations of no coverage.",
)

parser.add_argument(
    "--sites",
    help=(
        "Specify (1-based) sequence sites to keep. All other sites will "
        "be ignored. The sites must be given in the form e.g., "
        "24,100-200,260."
    ),
)

parser.add_argument(
    "--showDiffs",
    action="store_true",
    help="Print (1-based) sites where the sequence nucleotides differ.",
)

parser.add_argument(
    "--showAmbiguous",
    action="store_true",
    help=(
        "Print (1-based) sites where either sequence has an ambiguous "
        "nucleotide code."
    ),
)

parser.add_argument(
<<<<<<< HEAD
    "--gapChars",
    default="-",
    metavar="CHARS",
    help=(
        "The sequence characters that should be considered to be gaps. "
        "These characters will be ignored in computing sequence lengths "
        "and identity fractions."
    ),
)
=======
    '--includeAmbiguousMatches', action='store_true',
    help=('Print (1-based) sites of ambiguous matches. The output gives the '
          'site, the base from the first sequence, then the base from the '
          'second sequence.'))

parser.add_argument(
    '--includeNonGapMismatches', action='store_true',
    help=('Print (1-based) sites of mismatches that do not involve a gap. The '
          'output gives the site, the base from the first sequence, then the '
          'base from the second sequence.'))

parser.add_argument(
    '--gapChars', default='-', metavar='CHARS',
    help=('The sequence characters that should be considered to be gaps. '
          'These characters will be ignored in computing sequence lengths '
          'and identity fractions.'))
>>>>>>> 4598226d

parser.add_argument(
    "--noCoverageChars",
    metavar="CHARS",
    help=(
        "The sequence characters that indicate lack of coverage. "
        "These characters will be ignored in identity fractions."
    ),
)

addFASTACommandLineOptions(parser)
args = parser.parse_args()

keepSequences = set([args.index1 - 1, args.index2 - 1])

reads = list(parseFASTACommandLineOptions(args).filter(keepSequences=keepSequences))

if len(reads) == 1:
    if len(keepSequences) == 1:
        # This is ok, they want to compare a sequence with itself.
        reads = Reads([reads[0], reads[0]])
    else:
        print(
            "Could not find both requested sequence indices. Exiting.", file=sys.stderr
        )
        sys.exit(1)
elif len(reads) != 2:
    print("Could not find both requested sequence indices. Exiting.", file=sys.stderr)
    sys.exit(1)

if args.alignmentFile:
    args.align = True

if args.align:
    len1, len2 = map(len, reads)
    if len1 == len2:
        print("Pre-alignment, sequence lengths were identical: %d" % len1)
    else:
        print(
            "Pre-alignment, sequence lengths: %d, %d (difference %d)"
            % (len1, len2, abs(len1 - len2))
        )

    print("  Gaps:")
    print("    Id: %s %d" % (reads[0].id, reads[0].sequence.count("-")))
    print("    Id: %s %d" % (reads[1].id, reads[1].sequence.count("-")))

    if args.aligner == "mafft":
        # Be careful in examining args.alignerOptions because we want the
        # user to be able to pass an empty string (so check against None
        # before deciding to use the default.)
        options = (
            MAFFT_DEFAULT_ARGS if args.alignerOptions is None else args.alignerOptions
        )
        reads = mafft(reads, args.verbose, options=options, threads=args.threads)
    elif args.aligner == "needle":
        # Be careful in examining args.alignerOptions because we want the
        # user to be able to pass an empty string (so check against None
        # before deciding to use the default.)
        options = (
            NEEDLE_DEFAULT_ARGS if args.alignerOptions is None else args.alignerOptions
        )
        reads = needle(reads, args.verbose, options=options)
    else:
        assert args.aligner == "edlib"
        reads = edlibAlign(reads)

    if args.alignmentFile:
        assert reads.save(args.alignmentFile) == 2

offsets = (
    parseRangeExpression(args.sites, convertToZeroBased=True) if args.sites else None
)

read1, read2 = reads
len1, len2 = map(len, reads)
identicalLengths = len1 == len2

# Sanity check.
if args.align:
    assert identicalLengths

match = compareDNAReads(
    read1,
    read2,
    matchAmbiguous=(not args.strict),
    offsets=offsets,
    gapChars=args.gapChars,
    noCoverageChars=args.noCoverageChars,
)

x = "Post-alignment, sequence" if args.align else "Sequence"
if identicalLengths:
    print("%s lengths are identical: %s" % (x, len1))
else:
<<<<<<< HEAD
    print("%s lengths: %d, %d (difference %d)" % (x, len1, len2, abs(len1 - len2)))

print(
    matchToString(
        match,
        read1,
        read2,
        matchAmbiguous=(not args.strict),
        offsets=offsets,
        includeGapLocations=args.includeGapLocations,
        includeNoCoverageLocations=args.includeCoverageLocations,
    )
)
=======
    print('%s lengths: %d, %d (difference %d)' % (x, len1, len2,
                                                  abs(len1 - len2)))

print(matchToString(
    match, read1, read2, matchAmbiguous=(not args.strict),
    offsets=offsets,
    includeGapLocations=args.includeGapLocations,
    includeNoCoverageLocations=args.includeCoverageLocations,
    includeAmbiguousMatches=args.includeAmbiguousMatches,
    includeNonGapMismatches=args.includeNonGapMismatches))
>>>>>>> 4598226d

if args.showDiffs:
    # Print all sites where the sequences differ.
    width = int(log10(max(len1, len2))) + 1
    headerPrinted = False
    for site, (a, b) in enumerate(zip(read1.sequence, read2.sequence), start=1):
        if a != b:
            if not headerPrinted:
                print("Differences (site, %s, %s):" % (read1.id, read2.id))
                headerPrinted = True
            print("  %*d %s %s" % (width, site, a, b))

    if not headerPrinted:
        print("No sequence differences found.")

if args.showAmbiguous:
    width = int(log10(max(len1, len2))) + 1
    headerPrinted = False
    for site, (a, b) in enumerate(zip(read1.sequence, read2.sequence), start=1):
        if len(AMBIGUOUS.get(a, "")) > 1 or len(AMBIGUOUS.get(b, "")) > 1:
            if not headerPrinted:
                print("Ambiguities (site, %s, %s):" % (read1.id, read2.id))
                headerPrinted = True
            print("  %*d %s %s" % (width, site, a, b))

    if not headerPrinted:
        print("No sequence ambiguities found.")<|MERGE_RESOLUTION|>--- conflicted
+++ resolved
@@ -131,17 +131,6 @@
 )
 
 parser.add_argument(
-<<<<<<< HEAD
-    "--gapChars",
-    default="-",
-    metavar="CHARS",
-    help=(
-        "The sequence characters that should be considered to be gaps. "
-        "These characters will be ignored in computing sequence lengths "
-        "and identity fractions."
-    ),
-)
-=======
     '--includeAmbiguousMatches', action='store_true',
     help=('Print (1-based) sites of ambiguous matches. The output gives the '
           'site, the base from the first sequence, then the base from the '
@@ -158,7 +147,6 @@
     help=('The sequence characters that should be considered to be gaps. '
           'These characters will be ignored in computing sequence lengths '
           'and identity fractions.'))
->>>>>>> 4598226d
 
 parser.add_argument(
     "--noCoverageChars",
@@ -254,21 +242,6 @@
 if identicalLengths:
     print("%s lengths are identical: %s" % (x, len1))
 else:
-<<<<<<< HEAD
-    print("%s lengths: %d, %d (difference %d)" % (x, len1, len2, abs(len1 - len2)))
-
-print(
-    matchToString(
-        match,
-        read1,
-        read2,
-        matchAmbiguous=(not args.strict),
-        offsets=offsets,
-        includeGapLocations=args.includeGapLocations,
-        includeNoCoverageLocations=args.includeCoverageLocations,
-    )
-)
-=======
     print('%s lengths: %d, %d (difference %d)' % (x, len1, len2,
                                                   abs(len1 - len2)))
 
@@ -279,7 +252,6 @@
     includeNoCoverageLocations=args.includeCoverageLocations,
     includeAmbiguousMatches=args.includeAmbiguousMatches,
     includeNonGapMismatches=args.includeNonGapMismatches))
->>>>>>> 4598226d
 
 if args.showDiffs:
     # Print all sites where the sequences differ.
