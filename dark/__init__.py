--- conflicted
+++ resolved
@@ -7,8 +7,4 @@
 # otherwise it will not be found by the version() function in ../setup.py
 #
 # Remember to update ../CHANGELOG.md describing what's new in each version.
-<<<<<<< HEAD
-__version__ = "4.0.48"
-=======
-__version__ = '4.0.48'
->>>>>>> 12e86e1e
+__version__ = "4.0.49"