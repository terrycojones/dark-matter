from functools import total_ordering

from dark.score import HigherIsBetterScore, LowerIsBetterScore


@total_ordering
class _Base(object):
    """
    Holds information about a matching region from a read alignment.

    You should not use this class directly. Use one of its subclasses,
    either HSP or LSP, depending on whether you want numerically higher
    scores to be considered better (HSP) or worse (LSP).

    Below is an example of the six start/end offsets.  The upper four are
    offsets into the subject. The lower two are offsets into the read. Note
    that the read has two gaps ('-' characters). All offsets are zero-based
    and follow the Python convention that the 'end' positions are not included
    in the string.

                           readStartInSubject              readEndInSubject
                           |                               |
                           |                               |
                           |   subjectStart    subjectEnd  |
                           |   |               |           |
                           |   |               |           |
    Subject:  .................ACGTAAAGGCTTAGGT.................
    Read:                  ....ACGTA-AGGCTT-GGT............
                               |               |
                               |               |
                               readStart       readEnd

    @param readStart: The offset in the read where the match begins.
    @param readEnd: The offset in the read where the match ends.
<<<<<<< HEAD
    @param readStartInSubject: The offset in the subject where the read starts.
    @param readEndInSubject: The offset in the subject where the read ends.
=======
    @param readStartInSubject: The offset in the subject where the match of
        the read starts.
    @param readEndInSubject: The offset in the subject where the match of
        the read ends.
    @param readFrame: The reading frame for the read, a value from
        {-3, -2, -1, 1, 2, 3} where the sign indicates negative or positive
        sense.
>>>>>>> be412e65
    @param subjectStart: The offset in the subject where the match begins.
    @param subjectEnd: The offset in the subject where the match ends.
    @param subjectFrame: The reading frame for the subject, a value from
        {-3, -2, -1, 1, 2, 3} where the sign indicates negative or positive
        sense.
    @param readMatchedSequence: The matched part of the read. Note that
        this may contain gaps (marked with '-').
    @param subjectMatchedSequence: The matched part of the subject. Note that
        this may contain gaps (marked with '-').

    """
    def __init__(self, readStart=None, readEnd=None, readStartInSubject=None,
                 readEndInSubject=None, readFrame=None, subjectStart=None,
                 subjectEnd=None, subjectFrame=None, readMatchedSequence=None,
                 subjectMatchedSequence=None):
        self.readStart = readStart
        self.readEnd = readEnd
        self.readStartInSubject = readStartInSubject
        self.readEndInSubject = readEndInSubject
        self.readFrame = readFrame
        self.subjectStart = subjectStart
        self.subjectEnd = subjectEnd
        self.subjectFrame = subjectFrame
        self.readMatchedSequence = readMatchedSequence
        self.subjectMatchedSequence = subjectMatchedSequence

    def __lt__(self, other):
        return self.score < other.score

    def __eq__(self, other):
        return self.score == other.score

    def betterThan(self, score):
        """
        Compare this instance's score with another score.

        @param score: A C{float} score.
        @return: A C{bool}, C{True} if this score is the better.
        """
        return self.score.betterThan(score)


class HSP(_Base):
    """
    Holds information about a high-scoring pair from a read alignment.
    Comparisons are done as for BLAST bit scores (higher is better).

    @param score: The numeric score of this HSP.
    """

    def __init__(self, score, **kwargs):
        _Base.__init__(self, **kwargs)
        self.score = HigherIsBetterScore(score)


class LSP(_Base):
    """
    Holds information about a low-scoring pair from a read alignment.
    Comparisons are done as for BLAST e-values (smaller is better).

    @param score: The numeric score of this LSP.
    """

    def __init__(self, score, **kwargs):
        _Base.__init__(self, **kwargs)
        self.score = LowerIsBetterScore(score)<|MERGE_RESOLUTION|>--- conflicted
+++ resolved
@@ -32,10 +32,6 @@
 
     @param readStart: The offset in the read where the match begins.
     @param readEnd: The offset in the read where the match ends.
-<<<<<<< HEAD
-    @param readStartInSubject: The offset in the subject where the read starts.
-    @param readEndInSubject: The offset in the subject where the read ends.
-=======
     @param readStartInSubject: The offset in the subject where the match of
         the read starts.
     @param readEndInSubject: The offset in the subject where the match of
@@ -43,7 +39,6 @@
     @param readFrame: The reading frame for the read, a value from
         {-3, -2, -1, 1, 2, 3} where the sign indicates negative or positive
         sense.
->>>>>>> be412e65
     @param subjectStart: The offset in the subject where the match begins.
     @param subjectEnd: The offset in the subject where the match ends.
     @param subjectFrame: The reading frame for the subject, a value from
