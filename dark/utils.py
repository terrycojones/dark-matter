--- conflicted
+++ resolved
@@ -1088,13 +1088,8 @@
             # Add a line on the right of each sub-plot so we can see where
             # the sequence ends (as all panel graphs have the same width and
             # we otherwise couldn't tell).
-<<<<<<< HEAD
-            line = Line2D([hitInfo['maxX'], hitInfo['maxX']],
+            line = Line2D([hitInfo['sequenceLen'], hitInfo['sequenceLen']],
                           [minE - 1, maxEIncludingRandoms + 1], color='#cccccc',
-=======
-            line = Line2D([hitInfo['sequenceLen'], hitInfo['sequenceLen']],
-                          [minE, maxEIncludingRandoms], color='#cccccc',
->>>>>>> c18998bc
                           linewidth=1)
             a.add_line(line)
 
