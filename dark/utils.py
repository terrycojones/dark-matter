import re
from math import ceil
from IPython.display import HTML
from collections import defaultdict
from random import uniform
from time import ctime, time
import subprocess
from Bio.Blast import NCBIXML
from Bio import Entrez, SeqIO
from cStringIO import StringIO
from math import exp, log10
import matplotlib.pyplot as plt
import numpy as np
from matplotlib.lines import Line2D
from matplotlib import gridspec
from urllib2 import URLError
from dimension import dimensionalIterator
from baseimage import BaseImage


Entrez.email = 'tcj25@cam.ac.uk'

START_CODONS = set(['ATG'])
STOP_CODONS = set(['TAA', 'TAG', 'TGA'])

QUERY_COLORS = {
    'A': (1.0, 0.0, 0.0),  # Red.
    'C': (0.0, 0.0, 1.0),  # Blue.
    'G': (0.0, 1.0, 0.0),  # Green.
    'N': (1.0, 0.0, 1.0),  # Purple.
    'T': (1.0, 0.8, 0.0),  # Orange.
    'gap': (0.2, 0.2, 0.2),  # Almost black.
    'match': (0.9, 0.9, 0.9),  # Almost white.
}


def NCBISequenceLinkURL(title):
    """
    Given a sequence title, like "gi|42768646|gb|AY516849.1| Homo sapiens",
    return the URL of a link to the info page at NCBI.
    """
    ref = title.split('|')[3].split('.')[0]
    return 'http://www.ncbi.nlm.nih.gov/nuccore/%s' % (ref,)


def NCBISequenceLink(title):
    """
    Given a sequence title, like "gi|42768646|gb|AY516849.1| Homo sapiens",
    return an HTML A tag dispalying a link to the info page at NCBI.
    """
    return '<a href="%s" target="_blank">%s</a>' % (
        NCBISequenceLinkURL(title), title)


def readHits(filename, limit=None):
    with open(filename) as fp:
        records = NCBIXML.parse(fp)
        for count, record in enumerate(records):
            if limit is not None and count == limit:
                break
            else:
                yield record


def printHSP(hsp, indent=''):
    for attr in ['align_length', 'bits', 'expect', 'frame', 'gaps',
                 'identities', 'num_alignments', 'positives', 'query_end',
                 'query_start', 'sbjct', 'match', 'query', 'sbjct_end',
                 'sbjct_start', 'score', 'strand']:
        print '%s%s: %s' % (indent, attr, getattr(hsp, attr))
    print '%sp: %.10f' % (indent, 1.0 - exp(-1.0 * hsp.expect))


def printBlastRecord(record):
    for key in sorted(record.__dict__.keys()):
        if key not in ['alignments', 'descriptions', 'reference']:
            print '%s: %r' % (key, record.__dict__[key])
    print 'alignments: (%d in total):' % len(record.alignments)
    for i, alignment in enumerate(record.alignments):
        print '  description %d:' % (i + 1)
        for attr in ['accession', 'bits', 'e', 'num_alignments', 'score',
                     'title']:
            print '    %s: %s' % (attr, getattr(record.descriptions[i], attr))
        print '  alignment %d:' % (i + 1)
        for attr in 'accession', 'hit_def', 'hit_id', 'length', 'title':
            print '    %s: %s' % (attr, getattr(alignment, attr))
        print '    HSPs (%d in total):' % len(alignment.hsps)
        for hspIndex, hsp in enumerate(alignment.hsps, start=1):
            print '      hsp %d:' % hspIndex
            printHSP(hsp, '        ')


def summarizeAllRecords(filename):
    """
    Read a file of BLAST XML results and return a dictionary keyed by sequence
    title, with values containing information about the number of times the
    sequence was hit, the e value, and the sequence length.
    """
    start = time()
    result = {}
    with open(filename) as fp:
        blast_records = NCBIXML.parse(fp)
        for record in blast_records:
            for index, description in enumerate(record.descriptions):
                title = description.title
                if title in result:
                    item = result[title]
                else:
                    item = result[title] = {
                        'count': 0,
                        'eTotal': 0.0,
                        'eValues': [],
                        'length': record.alignments[index].length,
                        'reads': set(),
                        'title': title,
                    }
                item['count'] += 1
                item['eValues'].append(description.e)
                # record.query is the name of the read in the FASTA file.
                item['reads'].add(record.query)

    # Compute mean and median e values and delete the eTotal keys.
    for key, item in result.iteritems():
        item['eMean'] = sum(item['eValues']) / float(item['count'])
        item['eMedian'] = np.median(item['eValues'])
        del item['eValues']
    stop = time()
    report('Record summary generated in %.3f mins.' % ((stop - start) / 60.0))
    return result


def _sortSummary(filenameOrSummary, attr='count', reverse=False):
    """
    Given a filename of BLAST output or a dict that already summarizes
    BLAST output, produce an HTML object with the records sorted by the
    given attribute ('count', 'eMean', 'eMedian', or 'length').
    """
    if isinstance(filenameOrSummary, dict):
        summary = filenameOrSummary
    else:
        summary = summarizeAllRecords(filenameOrSummary)
    if attr not in ('count', 'eMean', 'eMedian', 'length'):
        raise ValueError("attr must be one of 'count', 'eMean', "
                         "'eMedian', or 'length'")
    out = []
    titles = sorted(summary.keys(), key=lambda title: summary[title][attr],
                    reverse=reverse)
    for i, title in enumerate(titles, start=1):
        item = summary[title]
        link = NCBISequenceLink(title)
        out.append(
            '%3d: count=%4d, len=%7d, median(e)=%20s mean(e)=%20s: %s' %
            (i, item['count'], item['length'], item['eMedian'], item['eMean'],
             link))
    return HTML('<pre><tt>' + '<br/>'.join(out) + '</tt></pre>')


def summarizeAllRecordsByMeanEValueHTML(filenameOrSummary):
    return _sortSummary(filenameOrSummary, 'eMean')


def summarizeAllRecordsByMedianEValueHTML(filenameOrSummary):
    return _sortSummary(filenameOrSummary, 'eMedian')


def summarizeAllRecordsByCountHTML(filenameOrSummary):
    return _sortSummary(filenameOrSummary, 'count', reverse=True)


def summarizeAllRecordsByLengthHTML(filenameOrSummary):
    return _sortSummary(filenameOrSummary, 'length', reverse=True)


def getAllHitsForSummary(summary, recordFilename):
    """
    For the keys of summary (these are sequence titles), pull out a list of
    hit ids and find all those hits in recordFilename.
    """
    titles = sorted(summary.keys())
    hitIds = set([title.split(' ')[0] for title in titles])
    return list(findHits(recordFilename, hitIds))


<<<<<<< HEAD
def filterRecords(summary, filterFunc):
    """
    Pass each of the items in summary (as produced by summarizeAllRecords)
    to a filter function and return a dict subset of those for which the
    filter returns True.
    """
    result = {}
    for title, item in summary.iteritems():
        if filterFunc(item):
            result[title] = item
    return result


def interestingRecords(summary, keyRegex=None, minSequenceLen=None,
=======
def interestingRecords(summary, titleRegex=None, minSequenceLen=None,
>>>>>>> e8fe6c18
                       maxSequenceLen=None, minMatchingReads=None,
                       maxMeanEValue=None, maxMedianEValue=None,
                       negativeTitleRegex=None):
    """
    Given a summary of BLAST results, produced by summarizeAllRecords, return
    a dictionary consisting of just the interesting records.

    summary: the dict output of summarizeAllRecords
    titleRegex: a regex that sequence titles must match.
    negativeTitleRegex: a regex that sequence titles must not match.
    minSequenceLen: sequences of lesser length will be elided.
    maxSequenceLen: sequences of greater length will be elided.
    minMatchingReads: sequences that are matched by fewer reads
        will be elided.
    maxMeanEValue: sequences that are matched with a mean e-value
        that is greater will be elided.
    maxMedianEValue: sequences that are matched with a median e-value
        that is greater will be elided.
    """
    result = {}
    if titleRegex is not None:
        titleRegex = re.compile(titleRegex)
    if negativeTitleRegex is not None:
        negativeTitleRegex = re.compile(negativeTitleRegex)
    for title, item in summary.iteritems():
        if titleRegex and titleRegex.search(title) is None:
            continue
        if negativeTitleRegex and negativeTitleRegex.search(title) is not None:
            continue
        if minSequenceLen is not None and item['length'] < minSequenceLen:
            continue
        if maxSequenceLen is not None and item['length'] > maxSequenceLen:
            continue
        if minMatchingReads is not None and item['count'] < minMatchingReads:
            continue
        if maxMeanEValue is not None and item['eMean'] > maxMeanEValue:
            continue
        if maxMedianEValue is not None and item['eMedian'] > maxMedianEValue:
            continue
        result[title] = item
    return result


def getSequence(hitId, db='nt'):
    """
    hitId: the hit_id field from a BLAST record hsp. Of the form
        'gi|63148399|gb|DQ011818.1|' or anything recognized by the -entry param
        of blastdbcmd.
    db: the str name of the BLAST database to search.
    """
    fasta = subprocess.check_output(
        ['blastdbcmd', '-entry', hitId, '-db', db])
    return SeqIO.read(StringIO(fasta), 'fasta')


def findHits(recordFilename, hitIds, limit=None):
    """
    Look in recordFilename (a BLAST XML output file) for hits with ids in the
    set hitIds.

    recordFilename: the str file name to read BLAST records from. Must have
        contents produced via the "-outfmt 5" given on the blast command line.
    hitIds: a set of hit_id field values from a BLAST record hsp. Each hitId is
        of the form 'gi|63148399|gb|DQ011818.1|' or anything recognized by the
        -entry param of blastdbcmd.
    limit: the int number of records to read from recordFilename.

    Return a generator that yields (read number, hit id, hit length, hsps)
    tuples.
    """
    start = time()
    report('Looking for hits on %d sequence ids in %s' %
           (len(hitIds), recordFilename))
    hitCount = 0
    for readNum, record in enumerate(
            readHits(recordFilename, limit=limit)):
        for alignment in record.alignments:
            if alignment.hit_id in hitIds:
                hitCount += 1
                yield (readNum, alignment.hit_id, alignment.length,
                       alignment.hsps)
    stop = time()
    report('%d hits found in %.3f mins.' % (hitCount, (stop - start) / 60.0))


def findCodons(seq, codons):
    """
    Find all instances of the codons in 'codons' in the given sequence.

    seq: A Bio.Seq.Seq instance.
    codons: A set of codon strings.

    Return: a generator yielding matching codon offsets.
    """
    seqLen = len(seq)
    start = 0
    while start < seqLen:
        triplet = str(seq[start:start + 3])
        if triplet in codons:
            yield start
        start = start + 3


def getSeqFromGenbank(hitId):
    """
    hitId: a hit from a BLAST record, in the form 'gi|63148399|gb|DQ011818.1|'
        We use the 2nd field, as delimited by '|', to fetch from Genbank.

    NOTE: this uses the network!  Also, there is a 3 requests/second limit
    imposed by NCBI on these requests so be careful or your IP will be banned.
    """
    gi = hitId.split('|')[1]
    try:
        client = Entrez.efetch(db='nucleotide', rettype='gb', retmode='text',
                               id=gi)
    except URLError:
        return None
    else:
        record = SeqIO.read(client, 'gb')
        client.close()
        return record


def addFeatures(fig, record, minX, maxX):
    """
    fig is a matplotlib figure.
    record is a Bio.Seq with features, or None (if offline).
    minX: the smallest x coordinate.
    maxX: the largest x coordinate.
    """
    fig.set_title('Target sequence features', fontsize=20)
    # print record.features

    result = []
    toPlot = []
    totalSubfeatures = 0
    if record:
        for feature in record.features:
            if feature.type in ('CDS', 'rRNA'):
                toPlot.append(feature)
                totalSubfeatures += len(feature.sub_features)

    if record is None or not toPlot:
        fig.text(minX + (maxX - minX) / 3.0, 0,
                 ('No features found.' if record
                  else 'You (or Genbank) appear to be offline.'),
                 fontsize=16)
        fig.axis([minX, maxX, -1, 1])
        fig.set_yticks([])
        return []

    # Have a look at the colormaps here and decide which one you'd like:
    # http://matplotlib.sourceforge.net/examples/pylab_examples/
    # show_colormaps.html
    colormap = plt.cm.coolwarm
    colors = [colormap(i) for i in
              np.linspace(0.0, 0.99, len(toPlot) + totalSubfeatures)]
    labels = []

    index = -1
    for feature in toPlot:
        index += 1
        start = int(feature.location.start)
        end = int(feature.location.end)
        result.append({
            'color': colors[index],
            'end': end,
            'start': start,
        })
        frame = start % 3
        fig.plot([start, end], [frame, frame], color=colors[index],
                 linewidth=2)
        gene = feature.qualifiers.get('gene', ['<no gene>'])[0]
        product = feature.qualifiers.get('product', ['<no product>'])[0]
        labels.append('%d-%d: %s (%s)' % (start, end, gene, product))
        for subfeature in feature.sub_features:
            index += 1
            start = int(subfeature.location.start)
            end = int(subfeature.location.end)
            result.append({
                'color': colors[index],
                'end': end,
                'start': start,
            })
            subfeatureFrame = start % 3
            if subfeatureFrame == frame:
                # Move overlapping subfeatures down a little to make them
                # visible.
                subfeatureFrame -= 0.2
            fig.plot([start, end], [subfeatureFrame, subfeatureFrame],
                     color=colors[index])
            labels.append('%d-%d: %s subfeature' % (start, end, gene))

    fig.axis([minX, maxX, -1, 6])
    fig.set_yticks(np.arange(3))
    fig.set_ylabel('Frame', fontsize=17)
    if labels:
        # fig.legend(labels, bbox_to_anchor=(0.0, 1.1, 1.0, 0.102), loc=3,
        # ncol=3, mode='expand', borderaxespad=0.)
        fig.legend(labels, loc='upper left', ncol=3, shadow=True)

    return result


def addORFs(fig, seq, minX, maxX, featureEndpoints):
    """
    fig is a matplotlib figure.
    seq is a Bio.Seq.Seq.
    minX: the smallest x coordinate.
    maxX: the largest x coordinate.
    featureEndpoints: an array of features as returned by addFeatures (may be
        empty).
    """
    for frame in range(3):
        target = seq[frame:]
        for (codons, codonType, color) in (
                (START_CODONS, 'start', 'green'),
                (STOP_CODONS, 'stop', 'red')):
            offsets = list(findCodons(target, codons))
            if offsets:
                fig.plot(offsets, np.tile(frame, len(offsets)), marker='.',
                         markersize=4, color=color, linestyle='None')

    # Add the feature endpoints.
    for fe in featureEndpoints:
        line = Line2D([fe['start'], fe['start']], [-1, 3], color=fe['color'],
                      linewidth=1)
        fig.add_line(line)
        line = Line2D([fe['end'], fe['end']], [-1, 3], color='#cccccc')
        fig.add_line(line)

    fig.axis([minX, maxX, -1, 3])
    fig.set_yticks(np.arange(3))
    fig.set_ylabel('Frame', fontsize=17)
    fig.set_title('Target sequence start (%s) and stop (%s) codons' % (
        ', '.join(sorted(START_CODONS)), ', '.join(sorted(STOP_CODONS))),
        fontsize=20)


def addReversedORFs(fig, seq, minX, maxX):
    """
    fig is a matplotlib figure.
    seq is a Bio.Seq.Seq (the reverse compliment of the sequence we're
        plotting against).
    minX: the smallest x coordinate.
    maxX: the largest x coordinate.
    """
    for frame in range(3):
        target = seq[frame:]
        for (codons, codonType, color) in (
                (START_CODONS, 'start', 'green'),
                (STOP_CODONS, 'stop', 'red')):
            offsets = map(lambda offset: maxX - offset,
                          findCodons(target, codons))
            if offsets:
                fig.plot(offsets, np.tile(frame, len(offsets)), marker='.',
                         markersize=4, color=color, linestyle='None')

    fig.axis([minX, maxX, -1, 3])
    fig.set_yticks(np.arange(3))
    fig.set_ylabel('Frame', fontsize=17)
    fig.set_title('Reversed target sequence start (%s) & stop (%s) codons' % (
        ', '.join(sorted(START_CODONS)), ', '.join(sorted(STOP_CODONS))),
        fontsize=20)


def normalizeHSP(hsp, queryLen):
    """Examime the sense of an HSP and return information about where the
    query and the alignment (match) begin and end.  BLAST always returns
    query start and stop values that are increasing, but the reported
    subject match may be reversed (start > stop).  Return a dict with keys
    that allow the query and the alignment to be displayed relative to the
    subject orientation (i.e., with start < stop for both the query and the
    match).

    NOTE: the returned queryStart value may be negative.  The subject sequence
    is displayed starting at x=0.  So if the query string has sufficient
    additional nucleotides before the start of the alignment match, it may
    protrude to the left of the subject (i.e., have x<0).

    In the returned object, all indices are suitable for Python string
    slicing etc.  We must be careful to convert from the 1-based offsets
    found in BLAST output properly.

    NOTE: the returned indices are all into the subject string. They will
    be negative if the query "sticks out" to the left of the subject (or
    to the right of a negative sense subject).

    hsp: a HSP from a BLAST record.  All passed hsp offsets are 1-based.
    queryLen: the length of the query sequence.

    """
    assert hsp.frame[0] == 1, 'Frame does not start with 1 in %s' % hsp

    # Adjust all offsets to be zero-based.  Then make the query start/end
    # be relative to the subject. This can make the query start be negative
    # and/or the query end be greater than the subject end, depending on
    # whether the query sticks out from either or both ends of the subject.
    queryStart = hsp.query_start - 1

    if hsp.frame[1] == 1:
        # Easy case: subject start < subject end.
        subjectStart = hsp.sbjct_start - 1
        subjectEnd = hsp.sbjct_end
        queryStart = subjectStart - queryStart
        queryEnd = queryStart + queryLen
    else:
        # subject end < subject start
        subjectStart = hsp.sbjct_end - 1
        subjectEnd = hsp.sbjct_start
        queryEnd = subjectEnd + queryStart
        queryStart = queryEnd - queryLen

    return {
        'subjectEnd': subjectEnd,
        'subjectStart': subjectStart,
        'queryEnd': queryEnd,
        'queryStart': queryStart,
    }


def summarizeHits(hits, fastaFilename, eCutoff=None,
                  maxHspsPerHit=None, minStart=None, maxStop=None):
    """
    Summarize the information found in 'hits'.

    hits: The result of calling findHits (above).
    fastaFilename: The name of the FASTA file containing query sequences,
        or a list of fasta sequences from SeqIO.parse
    eCutoff: A float e value. Hits with converted e value less than this will
        not be reurned. A converted e value is -1 times the log of the actual
        e value.
    maxHspsPerHit: The maximum number of HSPs to examine for each hit.
    minStart: Reads that start before this subject offset should not be
        returned.
    maxStop: Reads that end after this subject offset should not be returned.

    Return a 2-tuple: a list of the SeqIO parsed fasta file, and a dict whose
        keys are sequence ids and whose values give hit summary information.
    """

    if isinstance(fastaFilename, str):
        fasta = list(SeqIO.parse(fastaFilename, 'fasta'))
    else:
        fasta = fastaFilename
    zeroEValueUpperRandomIncrement = 150

    def resultDict(sequenceLen):
        return {
            'hitCount': 0,
            'items': [],
            'maxE': 0.0,
            'minE': 1000,  # Something ridiculously large.
            'maxX': maxStop or sequenceLen,
            'minX': minStart or 0,
            'zeroEValueFound': False,
        }

    result = {}

    # Extract all e values.
    for sequenceId, hitId, hitLen, hsps in hits:
        if hitId not in result:
            result[hitId] = resultDict(hitLen)
        hitInfo = result[hitId]
        # Manually count the hits ('hits' may be a generator).
        hitInfo['hitCount'] += 1
        queryLen = len(fasta[sequenceId])
        for hspCount, hsp in enumerate(hsps, start=1):
            if maxHspsPerHit is not None and hspCount > maxHspsPerHit:
                break
            normalized = normalizeHSP(hsp, queryLen)
            if ((minStart is not None and normalized['queryStart'] < minStart)
                    or (maxStop is not None and
                        normalized['queryEnd'] > maxStop)):
                continue
            if hsp.expect == 0.0:
                e = None
                hitInfo['zeroEValueFound'] = True
            else:
                e = -1.0 * log10(hsp.expect)
                if e < 0.0 or (eCutoff is not None and e < eCutoff):
                    continue
                if e > hitInfo['maxE']:
                    hitInfo['maxE'] = e
                # Don't use elif for testing minE. Both conditions can be true.
                if e < hitInfo['minE']:
                    hitInfo['minE'] = e
            if normalized['queryStart'] < hitInfo['minX']:
                hitInfo['minX'] = normalized['queryStart']
            if normalized['queryEnd'] > hitInfo['maxX']:
                hitInfo['maxX'] = normalized['queryEnd']
            hitInfo['items'].append({
                'e': e,
                'hsp': normalized,
                'origHsp': hsp,
                'queryLen': queryLen,
                'sequenceId': sequenceId,
                'subjectSense': hsp.frame[1],
            })

    for hitInfo in result.itervalues():
        # For each sequence we have hits on, set the expect values that
        # were zero to a randomly high value (higher than the max e value
        # we just calculated).
        maxEIncludingRandoms = hitInfo['maxE']
        for item in hitInfo['items']:
            if item['e'] is None:
                item['e'] = e = (hitInfo['maxE'] + 2 +
                                 uniform(0, zeroEValueUpperRandomIncrement))
                if e > maxEIncludingRandoms:
                    maxEIncludingRandoms = e
        hitInfo['maxEIncludingRandoms'] = maxEIncludingRandoms

    return fasta, result


def consensusSequence(recordFilename, hitId, fastaFilename, eCutoff=None,
                      db='nt', actualSequenceId=None):
    """
    Build a consensus sequence against a target sequence.

    recordFilename: the BLAST XML output file.
    hitId: the str sequence id to examine the BLAST output for hits against.
    fastaFilename: The name of the FASTA file containing query sequences,
        or a list of fasta sequences from SeqIO.parse
    eCutoff: converted e values less than this will be ignored.
    db: the BLAST db to use to look up the target and, if given, actual
        sequence.
    actualSequenceId: the str id of the actual sequence (if known).
    """

    print 'TODO: This function is not finished yet.'
    return

    start = time()
    if isinstance(recordFilename, str):
        # TODO: REMOVE THE LIMIT IN THE NEXT LINE!
        allhits = findHits(recordFilename, set([hitId]), limit=100)
    else:
        allhits = recordFilename
    sequence = getSequence(hitId, db)
    fasta, summary = summarizeHits(allhits, fastaFilename, eCutoff=eCutoff)
    minX, maxX = summary['minX'], summary['maxX']
    if actualSequenceId:
        # UNUSED.
        # actualSequence = getSequence(actualSequenceId, db)
        pass
    print summary['hitCount']
    print 'seq len =', len(sequence)
    fasta = summary['fasta']
    # The length of the consensus depends on where the query sequences fell
    # when aligned with the target. The consensus could extend the target
    # at both ends.
    consensusLen = maxX - minX
    consensus = [None, ] * consensusLen
    for item in summary['items']:
        print 'NEW HSP'
        printHSP(item['origHsp'])  # TODO: REMOVE ME
        hsp = item['hsp']
        print 'HIT query-start=%d query-stop=%d subj-start=%d subj-stop=%d' % (
            hsp['queryStart'], hsp['queryEnd'], hsp['subjectStart'],
            hsp['subjectEnd'])
        # print '   match: %s%s' % ('.' * hsp['subjectStart'], '-' *
        # (hsp['subjectEnd'] - hsp['subjectStart']))
        if item['subjectSense'] == 1:
            query = fasta[item['sequenceId']].seq
        else:
            query = fasta[item['sequenceId']].reverse_complement().seq
        print '   target:', sequence[hsp['queryStart']:hsp['queryEnd']].seq
        print '    query:', query
        match = []
        for index in xrange(hsp['subjectStart'], hsp['subjectEnd']):
            queryIndex = index - hsp['queryStart']
            match.append('.' if query[queryIndex] == sequence[index] else '*')
        print '    match: %s%s' % (
            ' ' * (hsp['subjectStart'] - hsp['queryStart']), ''.join(match))
        print '    score:', item['e']
        print 'match len:', hsp['subjectEnd'] - hsp['subjectStart']
        print '    sense:', item['subjectSense']
        for queryIndex, sequenceIndex in enumerate(
                xrange(hsp['queryStart'], hsp['queryEnd'])):
            consensusIndex = sequenceIndex + minX
            locus = consensus[consensusIndex]
            if locus is None:
                consensus[consensusIndex] = locus = defaultdict(int)
            locus[query[queryIndex]] += 1

    # Print the consensus before the target, if any.
    for index in xrange(minX, 0):
        consensusIndex = index - minX
        if consensus[consensusIndex]:
            print '%d: %r' % (index, consensus[consensusIndex])
    # Print the consensus as it overlaps with the target, if any.
    for index in xrange(0, len(sequence)):
        consensusIndex = index - minX
        try:
            if consensus[consensusIndex]:
                print '%d: %r (%s)' % (
                    index, consensus[index], sequence[index])
        except KeyError:
            # There's nothing left in the consensus, so we're done.
            break
    for index in xrange(len(sequence), maxX):
        consensusIndex = index - minX
        if consensus[consensusIndex]:
            print '%d: %r' % (index, consensus[consensusIndex])
    stop = time()
    report('Consensus sequence generated in %.3f mins.' %
           ((stop - start) / 60.0))
    return summary, consensus


def alignmentGraph(recordFilenameOrHits, hitId, fastaFilename, db='nt',
                   addQueryLines=True, showFeatures=True, eCutoff=2.0,
                   maxHspsPerHit=None, colorQueryBases=False, minStart=None,
                   maxStop=None, createFigure=True, addTitleToAlignments=True,
                   readsAx=None):
    """
    Align a set of BLAST hits against a sequence.

    recordFilenameOrHits: if a string, the BLAST XML output file. Else, a
        dict of BLAST records (e.g., from interestingRecords or
        summarizeAllRecords).
    hitId: the str sequence id to examine the BLAST output for hits against.
    fastaFilename: The name of the FASTA file containing query sequences,
        or a list of fasta sequences from SeqIO.parse
    db: the BLAST db to use to look up the target and, if given, actual
        sequence.
    addQueryLines: if True, draw query lines in full (these will then be partly
        overdrawn by the HSP match against the subject). These are the
        'whiskers' that potentially protrude from each side of a query.
    showFeatures: if True, look online for features of the subject sequence
        (given by hitId).
    eCutoff: converted e values less than this will be ignored.
    maxHspsPerHit: A numeric max number of HSPs to show for each hit on hitId.
    colorQueryBases: if True, color each base of a query string. If True, then
        addQueryLines is meaningless since the whole query is shown colored.
    minStart: Reads that start before this subject offset should not be shown.
    maxStop: Reads that end after this subject offset should not be shown.
    createFigure: If True, create a figure and give it a title.
    addTitleToAlignments: If True, add a title to the subplot that shows the
        read alignments.
    readsAx: If not None, use this as the subplot for displaying reads.
    """
    start = time()
    sequence = getSequence(hitId, db)

    if createFigure:
        dpi = 80
        # width = max(float(len(sequence)) / float(dpi), 25)
        width = 20
        figure = plt.figure(figsize=(width, 20), dpi=dpi)

    createdReadsAx = readsAx is None

    if showFeatures:
        gbSeq = getSeqFromGenbank(hitId)
        gs = gridspec.GridSpec(4, 1, height_ratios=[2, 1, 1, 12])
        featureAx = plt.subplot(gs[0, 0])
        orfAx = plt.subplot(gs[1, 0])
        orfReversedAx = plt.subplot(gs[2, 0])
        readsAx = readsAx or plt.subplot(gs[3, 0])
    else:
        featureEndpoints = []
        readsAx = readsAx or plt.subplot(111)

    if isinstance(recordFilenameOrHits, str):
        allhits = findHits(recordFilenameOrHits, set([hitId]))
    else:
        # The recordFilename is actually a dict of hits.
        allhits = recordFilenameOrHits

    fasta, summary = summarizeHits(
        allhits, fastaFilename, eCutoff=eCutoff,
        maxHspsPerHit=maxHspsPerHit, minStart=minStart, maxStop=maxStop)

    hitInfo = summary[hitId]
    items = hitInfo['items']
    maxEIncludingRandoms = int(ceil(hitInfo['maxEIncludingRandoms']))
    maxE = int(ceil(hitInfo['maxE']))
    minE = int(hitInfo['minE'])
    maxX = hitInfo['maxX']
    minX = hitInfo['minX']

    if colorQueryBases:
        # Color each query by its bases.
        xScale = 3
        yScale = 2
        baseImage = BaseImage(maxX - minX, maxEIncludingRandoms - minE,
                              xScale, yScale)
        for item in items:
            hsp = item['hsp']
            e = item['e'] - minE
            if item['subjectSense'] == 1:
                query = fasta[item['sequenceId']].seq
            else:
                query = fasta[item['sequenceId']].reverse_complement().seq
            queryStart = hsp['queryStart']
            # There are 3 parts of the query string we need to display. 1)
            # the left part (if any) before the matched part of the
            # subject. 2) the matched part (which can include gaps in the
            # query and/or subject). 3) the right part (if any) after the
            # matched part.

            # 1. Left part.
            xOffset = queryStart - minX
            queryOffset = 0
            for queryIndex in xrange(hsp['subjectStart'] - queryStart):
                color = QUERY_COLORS[query[queryOffset + queryIndex]]
                baseImage.set(xOffset + queryIndex, e, color)

            # 2. Match part.
            xOffset = hsp['subjectStart'] - minX
            xIndex = 0
            queryOffset = hsp['subjectStart'] - hsp['queryStart']
            origSubject = item['origHsp'].sbjct
            origMatch = item['origHsp'].match
            origQuery = item['origHsp'].query
            for matchIndex in xrange(len(origSubject)):
                if origSubject[matchIndex] == '-':
                    # A gap in the subject was needed to match the query.
                    # In our graph we keep the subject the same even in the
                    # case where BLAST opened gaps in it, so we compensate
                    # for the gap in the subject by not showing this base
                    # of the query.
                    pass
                else:
                    if origMatch[matchIndex] == '|':
                        # The query matched the subject at this location.
                        # Matching bases are all colored in the same
                        # 'match' color.
                        color = QUERY_COLORS['match']
                    else:
                        if origQuery[matchIndex] == '-':
                            # A gap in the query. All query gaps get the
                            # same 'gap' color.
                            color = QUERY_COLORS['gap']
                        else:
                            # Query doesn't match subject (and is not a gap).
                            color = QUERY_COLORS[origQuery[matchIndex]]
                    baseImage.set(xOffset + xIndex, e, color)
                    xIndex += 1

            # 3. Right part.
            xOffset = hsp['subjectEnd'] - minX
            queryOffset = hsp['subjectEnd'] - hsp['queryStart']
            for queryIndex in xrange(hsp['queryEnd'] - hsp['subjectEnd']):
                color = QUERY_COLORS[query[queryOffset + queryIndex]]
                baseImage.set(xOffset + queryIndex, e, color)

        readsAx.imshow(baseImage.data, aspect='auto', origin='lower',
                       interpolation='nearest',
                       extent=[minX, maxX, minE, maxEIncludingRandoms])

        # data1 = np.ones((40, 1000), dtype=(float, 3))
        # for _ in xrange(1000):
        #     data1[0][_] = (1.0, 0.0, 0.0)
        # readsAx.imshow(data1, aspect='auto',  extent=[4000, 5000, 40, 80])

        # data1 = np.ones((20, 500), dtype=(float, 3))
        # for _ in xrange(500):
        #     data1[0][_] = (0.0, 0.0, 1.0)
        # readsAx.imshow(data1, aspect='auto',  origin='lower',
        # extent=[6000, 6500, 60, 80])
    else:
        # Add horizontal lines for all the query sequences.
        if addQueryLines:
            for item in items:
                e = item['e']
                hsp = item['hsp']
                line = Line2D([hsp['queryStart'], hsp['queryEnd']], [e, e],
                              color='#aaaaaa')
                readsAx.add_line(line)

        # Add the horizontal BLAST alignment lines.
        for item in items:
            e = item['e']
            hsp = item['hsp']
            line = Line2D([hsp['subjectStart'], hsp['subjectEnd']], [e, e],
                          color='blue')
            readsAx.add_line(line)

    # Add vertical lines for the sequence features.
    if showFeatures:
        featureEndpoints = addFeatures(featureAx, gbSeq, minX, maxX)
        for fe in featureEndpoints:
            line = Line2D([fe['start'], fe['start']],
                          [0, maxEIncludingRandoms], color=fe['color'])
            readsAx.add_line(line)
            line = Line2D([fe['end'], fe['end']], [0, maxEIncludingRandoms],
                          color='#cccccc')
            readsAx.add_line(line)
        addORFs(orfAx, sequence.seq, minX, maxX, featureEndpoints)
        if featureEndpoints:
            orfReversedAx.text(
                minX + (maxX - minX) / 3.0, 0,
                'Reverse ORFs not shown due to Genbank feature presence.',
                fontsize=16)
            orfReversedAx.axis([minX, maxX, -1, 1])
            orfReversedAx.set_yticks([])
            orfReversedAx.set_title(
                'Reverse ORFs not shown due to Genbank feature presence.',
                fontsize=20)
        else:
            addReversedORFs(orfReversedAx, sequence.reverse_complement().seq,
                            minX, maxX)

    # Add the horizontal divider between the highest e value and the randomly
    # higher ones (if any).
    if hitInfo['zeroEValueFound']:
        line = Line2D([minX, maxX], [maxE + 1, maxE + 1], color='#cccccc',
                      linewidth=1)
        readsAx.add_line(line)

    # Titles, axis, etc.
    if createFigure:
        figure.suptitle('%s (length %d, %d hits)' % (
            sequence.description, len(sequence), hitInfo['hitCount']),
            fontsize=20)
    if createdReadsAx:
        # Only add title and y-axis label if we made the read axes.
        readsAx.set_title('Read alignments', fontsize=20)
        plt.ylabel('$- log_{10}(e)$', fontsize=17)
    readsAx.axis([minX, maxX, minE, maxEIncludingRandoms])
    readsAx.grid()
    if createFigure:
        plt.show()
    stop = time()
    report('Graph generated in %.3f mins. Read count: %d. HSP count: %d.' %
           ((stop - start) / 60.0, len(fasta), len(items)))

    return hitInfo


def alignmentPanel(summary, recordFilenameOrHits, fastaFilename, db='nt',
                   eCutoff=2.0, maxHspsPerHit=None, minStart=None,
                   maxStop=None, sortOn='eMedian'):
    """
    Produces a rectangular panel of graphs that each contain an alignment graph
    against a given sequence.

    summary: the dict output of summarizeAllRecords (or interestingRecords).
        The keys of this dict are the sequence titles that the reads (according
        to the BLAST hits in recordFilename) will be aligned against.
    recordFilenameOrHits: if a string, the BLAST XML output file. Else, a
        dict of BLAST records (e.g., from interestingRecords or
        summarizeAllRecords).
    fastaFilename: The name of the FASTA file containing query sequences,
        or a list of fasta sequences from SeqIO.parse
    db: the BLAST db to use to look up the target and, if given, actual
        sequence.
    eCutoff: converted e values less than this will be ignored.
    maxHspsPerHit: A numeric max number of HSPs to show for each hit on hitId.
    minStart: Reads that start before this subject offset should not be shown.
    maxStop: Reads that end after this subject offset should not be shown.
    sortOn: The attribute to sort subplots on. Either "eMean", "eMedian",
        "title" or "reads"
    """
    start = time()
    # Sort titles by mean eValue then title.
    if sortOn == 'eMean':
        titles = sorted(
            summary.iterkeys(),
            key=lambda title: (summary[title]['eMean'], title))
    if sortOn == 'eMedian':
        titles = sorted(
            summary.iterkeys(),
            key=lambda title: (summary[title]['eMedian'], title))
    elif sortOn == 'reads':
        titles = sorted(
            summary.iterkeys(), reverse=True,
            key=lambda title: (len(summary[title]['reads']), title))
    elif sortOn == 'title':
        titles = sorted(summary.iterkeys())
    else:
        raise ValueError('sortOn must be one of "eMean", "eMedian", '
                         '"title" or "reads"')

    cols = 5
    rows = int(len(titles) / cols) + (0 if len(titles) % cols == 0 else 1)
    figure, ax = plt.subplots(rows, cols, squeeze=False)
    coords = dimensionalIterator((rows, cols))
    report('Plotting %d titles in %dx%d grid, sorted on %s' %
           (len(titles), rows, cols, sortOn))

    maxEIncludingRandoms = -1
    maxE = -1
    minE = 1000  # Something improbably large.
    maxX = -1
    minX = 1e10  # Something improbably large.
    postProcessInfo = defaultdict(dict)

    if isinstance(recordFilenameOrHits, str):
        report('Finding all hits in %s.' % recordFilenameOrHits)
        hitIds = set([title.split(' ')[0] for title in titles])
        allhits = list(findHits(recordFilenameOrHits, hitIds))
        report('Found %d hits.' % len(allhits))
    else:
        # recordFilenameOrHits is already the hits we need.
        allhits = recordFilenameOrHits

    for i, title in enumerate(titles):
        row, col = coords.next()
        report('---> %d: %s %s' % (i, title, NCBISequenceLinkURL(title)))
        hitId = title.split(' ')[0]
        hitInfo = alignmentGraph(
            allhits, hitId, fastaFilename, db=db, addQueryLines=True,
            showFeatures=False, eCutoff=eCutoff, maxHspsPerHit=maxHspsPerHit,
            colorQueryBases=False, minStart=minStart, maxStop=maxStop,
            createFigure=False, addTitleToAlignments=False,
            readsAx=ax[row][col])

        # Remember the maxE value for sequences that had e values of zero and
        # remember the maxX value.
        if hitInfo['zeroEValueFound']:
            postProcessInfo[(row, col)]['maxE'] = hitInfo['maxE']

        postProcessInfo[(row, col)]['maxX'] = hitInfo['maxX']

        meanE = int(-1.0 * log10(summary[title]['eMean']))
        medianE = int(-1.0 * log10(summary[title]['eMedian']))
        ax[row][col].set_title(
            '%d: %s\n%d reads, 1e-%d median, 1e-%d mean' % (
                i, title.split(' ', 1)[1][:40],
                len(summary[title]['reads']), medianE, meanE), fontsize=10)

        if hitInfo['maxEIncludingRandoms'] > maxEIncludingRandoms:
            maxEIncludingRandoms = hitInfo['maxEIncludingRandoms']
        if hitInfo['maxE'] > maxE:
            maxE = hitInfo['maxE']
        if hitInfo['minE'] < minE:
            minE = hitInfo['minE']
        if hitInfo['maxX'] > maxX:
            maxX = hitInfo['maxX']
        if hitInfo['minX'] < minX:
            minX = hitInfo['minX']

    coords = dimensionalIterator((rows, cols))
    for row, col in coords:
        a = ax[row][col]
        a.axis([minX, maxX, minE, maxEIncludingRandoms])
        a.set_yticks([])
        a.set_xticks([])
        # Post-process each non-empty graph.
        hitInfo = postProcessInfo[(row, col)]
        if hitInfo:
            if 'maxE' in hitInfo:
                # Overdraw the horizontal divider between the highest e value
                # and the randomly higher ones (if any). We need to do this
                # as the plots will be changing width, to all be as wide as
                # the widest.
                e = hitInfo['maxE']
                line = Line2D([minX, maxX], [e + 1, e + 1], color='#cccccc',
                              linewidth=1)
                a.add_line(line)
            # Add a vertical line at x=0 so we can see reads that match to
            # the left of the sequence we're aligning against.
            line = Line2D([0, 0], [minE, maxEIncludingRandoms],
                          color='#cccccc', linewidth=1)
            a.add_line(line)
            # Add a line on the right of each sub-plot so we can see where
            # the sequence ends (as all panel graphs have the same width and
            # we otherwise couldn't tell).
            line = Line2D([hitInfo['maxX'], hitInfo['maxX']],
                          [minE, maxEIncludingRandoms], color='#cccccc',
                          linewidth=1)
            a.add_line(line)

    # plt.subplots_adjust(left=0.01, bottom=0.01, right=0.99, top=0.93,
    # wspace=0.1, hspace=None)
    figure.suptitle('X: %d to %d, Y: %d to %d' %
                    (minX, maxX, int(minE), int(maxE)), fontsize=20)
    figure.set_size_inches(5 * cols, 3 * rows, forward=True)
    # figure.savefig('evalues.png')
    plt.show()
    stop = time()
    report('Alignment panel generated in %.3f mins.' % ((stop - start) / 60.0))


def report(msg):
    print '%s: %s' % (ctime(time()), msg)


def evalueGraph(records, rows, cols, find=None, titles=True, minHits=1,
                width=5, height=5):
    """
    Produces a rectangular panel of graphs that each show sorted e-values for
    a read. Read hits against a certain strain (see find, below) are
    highlighted.

    find: A function that can be passed a sequence title. If the function
    returns True a (currently) red dot is put into the graph at that point.
    titles: Show read sequence names.
    minHits: only show reads with at least this many hits.
    """
    f, ax = plt.subplots(rows, cols)
    globalMaxE = 0.0
    globalMaxDescriptions = 0
    recordCount = 0
    done = False
    lowHitCount = 0
    for row in xrange(rows):
        if done:
            break
        for col in xrange(cols):
            try:
                record = records.next()
                while len(record.descriptions) < minHits:
                    # print 'rejecting', record.query
                    lowHitCount += 1
                    record = records.next()
            except StopIteration:
                done = True
                break
            else:
                recordCount += 1
                if len(record.descriptions) > globalMaxDescriptions:
                    globalMaxDescriptions = len(record.descriptions)
                evalues = []
                foundx = []
                foundy = []
                for i, desc in enumerate(record.descriptions):
                    e = -1.0 * log10(desc.e)
                    if e < 0:
                        # print 'oops, e =', e, desc.e,
                        # record.alignments[i].hsps[0].align_length, desc.title
                        break
                    evalues.append(e)
                    if find and find(desc.title):
                        foundx.append(i)
                        foundy.append(e)
                a = ax[row][col]
                if evalues:
                    maxE = max(evalues)
                    if maxE > globalMaxE:
                        globalMaxE = maxE
                    x = np.arange(0, len(evalues))
                    a.plot(x, evalues)
                if foundx:
                    # a.plot(foundx, foundy, 'ro', markersize=5)
                    a.plot(foundx, foundy, 'ro')
                if titles:
                    a.set_title('%s (%d)' %
                                (record.query, record.query_length),
                                fontsize=10)

    count = 0
    for row in xrange(rows):
        for col in xrange(cols):
            if count == recordCount:
                break
            count += 1
            a = ax[row][col]
            a.axis([0, globalMaxDescriptions, 0, globalMaxE])
            # a.set_yscale('log')
            a.set_yticks([])
            a.set_xticks([])

    plt.subplots_adjust(left=0.01, bottom=0.01, right=0.99, top=0.93,
                        wspace=0.1, hspace=None)
    f.suptitle('maxHits %d, maxE %f, ignored %d, (minHits %d)' %
               (globalMaxDescriptions, globalMaxE, lowHitCount, minHits))
    f.set_size_inches(width, height, forward=True)
    # f.set_size_inches(10, 10)
    # f.savefig('evalues.png')
    plt.show()


def scatterAlign(seq1, seq2, window=7):
    """
    Visually align two sequences.
    """
    d1 = defaultdict(list)
    d2 = defaultdict(list)
    for (seq, section_dict) in [(seq1, d1), (seq2, d2)]:
        for i in range(len(seq) - window):
            section = seq[i:i + window]
            section_dict[section].append(i)
    matches = set(d1).intersection(d2)
    print '%i unique matches' % len(matches)
    x = []
    y = []
    for section in matches:
        for i in d1[section]:
            for j in d2[section]:
                x.append(i)
                y.append(j)
    # plt.cla()  # clear any prior graph
    plt.gray()
    plt.scatter(x, y)
    plt.xlim(0, len(seq1) - window)
    plt.ylim(0, len(seq2) - window)
    plt.xlabel('length %i bp' % (len(seq1)))
    plt.ylabel('length %i bp' % (len(seq2)))
    plt.title('Dot plot using window size %i\n(allowing no mis-matches)' %
              window)
    plt.show()<|MERGE_RESOLUTION|>--- conflicted
+++ resolved
@@ -181,7 +181,6 @@
     return list(findHits(recordFilename, hitIds))
 
 
-<<<<<<< HEAD
 def filterRecords(summary, filterFunc):
     """
     Pass each of the items in summary (as produced by summarizeAllRecords)
@@ -195,10 +194,7 @@
     return result
 
 
-def interestingRecords(summary, keyRegex=None, minSequenceLen=None,
-=======
 def interestingRecords(summary, titleRegex=None, minSequenceLen=None,
->>>>>>> e8fe6c18
                        maxSequenceLen=None, minMatchingReads=None,
                        maxMeanEValue=None, maxMedianEValue=None,
                        negativeTitleRegex=None):
