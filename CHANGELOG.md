--- conflicted
+++ resolved
@@ -1,13 +1,13 @@
+## 3.0.24 June 25, 2018
+
+Made `noninteractive-alignment-panel.py` option `--outputDir` to be required.
+Added error message for this in `graphics.py`.
+
 ## 3.0.23 June 22, 2018
 
-<<<<<<< HEAD
-Made `noninteractive-alignment-panel.py` option `--outputDir` to be required.
-Added error message for this in `graphics.py` 
-=======
 Changed the way reference sequence insertions are stored in a
 `dark.sam.PaddedSAM` instance to make it possible to tell which query
 sequences caused reference insertions.
->>>>>>> e911b77e
 
 ## 3.0.22 June 21, 2018
 
