--- conflicted
+++ resolved
@@ -3,16 +3,11 @@
 from six import assertRaisesRegex
 from io import BytesIO
 from unittest import TestCase
-<<<<<<< HEAD
 from unittest.mock import patch, mock_open
-=======
 from io import StringIO
-
->>>>>>> 4598226d
 from Bio import SeqIO, bgzf
 
 from dark.reads import Read, AARead, DNARead, RNARead, Reads
-<<<<<<< HEAD
 from dark.fasta import (
     dedupFasta,
     dePrefixAndSuffixFasta,
@@ -21,11 +16,6 @@
     combineReads,
     SqliteIndex,
 )
-from dark.utils import StringIO
-=======
-from dark.fasta import (dedupFasta, dePrefixAndSuffixFasta, fastaSubtract,
-                        FastaReads, combineReads, SqliteIndex)
->>>>>>> 4598226d
 
 
 class FastaDeDup(TestCase):
