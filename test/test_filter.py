--- conflicted
+++ resolved
@@ -1,10 +1,7 @@
 from unittest import TestCase
 
-<<<<<<< HEAD
-from dark.filter import BitScoreFilter, HitInfoFilter, TitleFilter
-=======
-from dark.filter import HitInfoFilter, ReadSetFilter, TitleFilter
->>>>>>> 3360ad92
+from dark.filter import (BitScoreFilter, HitInfoFilter, ReadSetFilter,
+                         TitleFilter)
 
 
 class TitleFilterTest(TestCase):
@@ -185,20 +182,13 @@
         self.assertEqual(False, hif.accept({'eMin': 1e-2}))
 
 
-<<<<<<< HEAD
 class BitScoreFilterTest(TestCase):
     """
     Tests for the L{dark.filter.BitScoreFilter} class.
-=======
-class ReadSetTest(TestCase):
-    """
-    Tests for the L{dark.filter.ReadSetFilter} class.
->>>>>>> 3360ad92
     """
 
     def testNoRestriction(self):
         """
-<<<<<<< HEAD
         Testing for acceptance against a bit score filter that has no
         restrictions should return C{True}.
         """
@@ -231,7 +221,15 @@
         bsf = BitScoreFilter(withBitScoreBetterThan=10)
         self.assertEqual(True, bsf.accept({'bitScoreMax': 11}))
         self.assertEqual(False, bsf.accept({'bitScoreMax': 9}))
-=======
+
+
+class ReadSetTest(TestCase):
+    """
+    Tests for the L{dark.filter.ReadSetFilter} class.
+    """
+
+    def testNoRestriction(self):
+        """
         Testing for acceptance against a read set filter that has no
         restrictions should return C{True}.
         """
@@ -366,5 +364,4 @@
         invalidate anything must be empty.
         """
         rsf = ReadSetFilter(0.5)
-        self.assertEqual([], rsf.invalidates('title1'))
->>>>>>> 3360ad92
+        self.assertEqual([], rsf.invalidates('title1'))