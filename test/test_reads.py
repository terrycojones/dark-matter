--- conflicted
+++ resolved
@@ -20,7 +20,6 @@
 from dark.fasta import FastaReads
 from dark.hsp import HSP
 from dark.reads import (
-<<<<<<< HEAD
     Read,
     TranslatedRead,
     Reads,
@@ -35,12 +34,6 @@
     SSAAReadWithX,
     readClassNameToClass,
 )
-from dark.utils import StringIO
-=======
-    Read, TranslatedRead, Reads, ReadsInRAM, DNARead, RNARead, DNAKozakRead,
-    AARead, AAReadORF, AAReadWithX, SSAARead, SSAAReadWithX,
-    readClassNameToClass)
->>>>>>> 4598226d
 
 
 class TestRead(TestCase):
