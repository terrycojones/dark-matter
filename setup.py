#!/usr/bin/env python

from setuptools import setup

# Explicitly list bin scripts to be installed, seeing as I have a few local
# bin files that are not (yet) part of the distribution.
scripts = [
    'bin/aa-info.py',
    'bin/aa-to-properties.py',
    'bin/adaptor-distances.py',
    'bin/alignments-per-read.py',
    'bin/bit-score-to-e-value.py',
    'bin/cat-json-blast-records.py',
    'bin/check-fasta-json-blast-consistency.py',
    'bin/codon-distance.py',
    'bin/convert-blast-xml-to-json.py',
    'bin/convert-diamond-to-json.py',
    'bin/convert-sam-to-fastq.sh',
    'bin/dna-to-aa.py',
    'bin/e-value-to-bit-score.py',
    'bin/extract-ORFs.py',
    'bin/fasta-subset.py',
    'bin/fasta-subtraction.py',
    'bin/filter-fasta-by-complexity.py',
    'bin/filter-fasta-by-taxonomy.py',
    'bin/filter-fasta.py',
    'bin/filter-hits-to-fasta.py',
    'bin/find-hits.py',
    'bin/get-features.py',
    'bin/get-reads.py',
    'bin/graph-evalues.py',
    'bin/local-align.py',
    'bin/noninteractive-alignment-panel.py',
    'bin/position-summary.py',
    'bin/pre-commit.sh',
    'bin/print-blast-xml-for-derek.py',
    'bin/print-blast-xml.py',
    'bin/print-read-lengths.py',
    'bin/proteins-to-viruses.py',
    'bin/randomize-fasta.py',
    'bin/read-blast-json.py',
    'bin/read-blast-xml.py',
    'bin/sff-to-fastq.py',
    'bin/split-fasta-by-adaptors.py',
    'bin/summarize-reads.py',
    'bin/trim-primers.py',
    'bin/trim-reads.py',
    'bin/write-htcondor-job-spec.py',
]

setup(name='dark-matter',
<<<<<<< HEAD
      version='1.0.81',
=======
      version='1.0.78',
>>>>>>> c45bb9cc
      packages=['dark', 'dark.blast', 'dark.diamond'],
      include_package_data=True,
      url='https://github.com/acorg/dark-matter',
      download_url='https://github.com/acorg/dark-matter',
      author='Terry Jones, Barbara Muehlemann, Sophie Mathias',
      author_email='tcj25@cam.ac.uk',
      keywords=['virus discovery'],
      classifiers=[
          'Programming Language :: Python :: 2.7',
          'Programming Language :: Python :: 3',
          'Development Status :: 4 - Beta',
          'Intended Audience :: Developers',
          'License :: OSI Approved :: MIT License',
          'Operating System :: OS Independent',
          'Topic :: Software Development :: Libraries :: Python Modules',
      ],
      license='MIT',
      description='Python classes for working with genetic sequence data',
      scripts=scripts,
      install_requires=['cffi>=1.0.0'],
      setup_requires=['cffi>=1.0.0'],
      cffi_modules=[
          './src/gor4/build.py:ffi',
      ])<|MERGE_RESOLUTION|>--- conflicted
+++ resolved
@@ -49,11 +49,7 @@
 ]
 
 setup(name='dark-matter',
-<<<<<<< HEAD
       version='1.0.81',
-=======
-      version='1.0.78',
->>>>>>> c45bb9cc
       packages=['dark', 'dark.blast', 'dark.diamond'],
       include_package_data=True,
       url='https://github.com/acorg/dark-matter',
